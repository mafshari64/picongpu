#!/usr/bin/env python
# -*- coding: utf-8 -*-
#
# Copyright 2014-2018 Felix Schmitt, Conrad Schumann
#
# This file is part of PIConGPU.
#
# PIConGPU is free software: you can redistribute it and/or modify
# it under the terms of the GNU General Public License as published by
# the Free Software Foundation, either version 3 of the License, or
# (at your option) any later version.
#
# PIConGPU is distributed in the hope that it will be useful,
# but WITHOUT ANY WARRANTY; without even the implied warranty of
# MERCHANTABILITY or FITNESS FOR A PARTICULAR PURPOSE. See the
# GNU General Public License for more details.
#
# You should have received a copy of the GNU General Public License
# along with PIConGPU.
# If not, see <http://www.gnu.org/licenses/>.
#
import sys
import glob
import argparse
from xml.dom.minidom import Document
import splash2xdmf

doc = Document()
grid_doc = Document()
poly_doc = Document()
time_series = False

# identifiers for vector components
VECTOR_IDENTS = ["x", "y", "z", "w"]
NAME_DELIM = "/"

# PIC-specific names
NAME_GLOBALCELLIDX = "positionOffset"
NAME_POSITION = "position"
<<<<<<< HEAD
=======

>>>>>>> 3a6edcf2

def get_vector_basename(vector_name):
    """
    Return the base name part for a vector attribute name
    """

    str_len = len(vector_name)

    if str_len < 3:
        return None

    for ident in VECTOR_IDENTS:
        if vector_name[str_len - 1] == ident and \
           vector_name[str_len - 2] == NAME_DELIM:
            return vector_name[0:(str_len - 2)]

    return None


def get_basegroup(name):
    """
    Return the base group part for an attribute name
    (without vector extension)
    """

    index = name.rfind(NAME_DELIM)
    if index == -1:
        return None

    return name[0:index]


def join_from_components(node_list, prefix, suffix, operation, dims):
    """
    Parameters:
    ----------------
    node_list: list of Elements
               nodes to join
    prefix:    string
               prefix of join operation, e.g. 'JOIN('
    suffix:    string
               suffix of join operation, e.g. ')'
    operation: string
               operator for join, e.g. '+'
    dims:      string
               dimensions of nodes in node_list
    Returns:
    ----------------
    return: Element
            new DataItem node
    """

    join_base = doc.createElement("DataItem")
    join_base.setAttribute("ItemType", "Function")
    join_base.setAttribute("Dimensions", "{} {}".format(dims, len(node_list)))

    # join components
    function_str = prefix

    index = 0
    for attr in node_list:
        join_base.appendChild(attr)
        function_str += "${}".format(index)
        if index < len(node_list) - 1:
            function_str += operation
        index += 1

    function_str += suffix
    join_base.setAttribute("Function", "{}".format(function_str))
    return join_base


def join_references_from_components(node_list, original_nodes_map, prefix,
                                    suffix, operation, dims):
    """
    Parameters:
    ----------------
    node_list: list of Elements
               nodes to join references of
    prefix:    string
               prefix of join operation, e.g. 'JOIN('
    suffix:    string
               suffix of join operation, e.g. ')'
    operation: string
               operator for join, e.g. '+'
    dims:      string
               dimensions of nodes in node_list
    Returns:
    ----------------
    return: Element
            new DataItem node with references to original nodes
    """

    join_base = doc.createElement("DataItem")
    join_base.setAttribute("ItemType", "Function")
    join_base.setAttribute("Dimensions", "{} {}".format(dims, len(node_list)))

    # join components
    function_str = prefix

    index = 0
    for attr in node_list:
        # create reference to attr node and append
        reference = doc.createElement("DataItem")
        reference.setAttribute("Reference", "XML")

        orig_name = original_nodes_map[attr].getAttribute("Name")
        extra_grid = ""
        if time_series:
            parent_node = original_nodes_map[attr].parentNode
            extra_grid = "Grid[@Name='{}']/".format(
                parent_node.getAttribute("Name"))

        node_text = ("/Xdmf/Domain/Grid/{}Attribute[@Name='{}']/"
                     "DataItem[1]").format(extra_grid, orig_name)
        reference_text = doc.createTextNode(node_text)
        reference.appendChild(reference_text)
        join_base.appendChild(reference)

        function_str += "${}".format(index)
        if index < len(node_list) - 1:
            function_str += operation
        index += 1

    function_str += suffix
    join_base.setAttribute("Function", "{}".format(function_str))
    return join_base


def create_vector_attribute_common(new_name, node_list):
    """
    Parameters:
    -----------
    new_name:  string
               name of the new vector Attribute node
    node_list: list of Elements
               XDMF DataItem elements to combine in a new vector Attribute
               node

    Returns:
    --------
    return: tuple
            vector_node, data_item_list, original_nodes_map, dims
    """

    vector_node = doc.createElement("Attribute")
    vector_node.setAttribute("Name", new_name)
    vector_node.setAttribute("AttributeType", "Vector")

    data_item_list = list()
    original_nodes_map = dict()

    for node in node_list:
        children = node.childNodes
        tmp_data_node = None
        tmp_info_nodes = list()

        for child in children:
            if child.nodeName == "Information":
                tmp_info_nodes.append(child.cloneNode(True))

            if child.nodeName == "DataItem":
                tmp_data_node = child.cloneNode(True)

        if tmp_data_node is None:
            print("Error: no DataItem found")

        for tmp_info_node in tmp_info_nodes:
            tmp_data_node.appendChild(tmp_info_node)

        data_item_list.append(tmp_data_node)
        original_nodes_map[tmp_data_node] = node

    dims = data_item_list[0].getAttribute("Dimensions")

    return (vector_node, data_item_list, original_nodes_map, dims)


def create_vector_attribute(new_name, node_list):
    """
    Parameters:
    -----------
    new_name:  string
               name of the new vector Attribute node
    node_list: list of Elements
               XDMF DataItem elements to combine in a new vector Attribute
               node

    Returns:
    --------
    return: Element
            new vector Attribute node
    """

    (vector_node, data_item_list, original_nodes_map, dims) = \
        create_vector_attribute_common(new_name, node_list)

    vector_data = join_from_components(data_item_list,
                                       "JOIN(", ")", ",", dims)
    vector_node.appendChild(vector_data)
    return vector_node


def create_vector_reference_attribute(new_name, node_list):
    """
    Parameters:
    ----------------
    new_name:  string
               name of the new vector Attribute node with DataItem references
    node_list: list of Elements
               XDMF DataItem elements to combine in a new vector Attribute
               node

    Returns:
    ----------------
    return: Element
            new vector Attribute node
    """

    (vector_node, data_item_list, original_nodes_map, dims) = \
        create_vector_attribute_common(new_name, node_list)

    vector_data = join_references_from_components(
        data_item_list, original_nodes_map, "JOIN(", ")", ",", dims)
    vector_node.appendChild(vector_data)
    return vector_node


def combine_positions(node_list, original_nodes_map, dims):
    """
    Combine position node using '+' operator

    Parameters:
    ----------------
    node_list: list of Elements
               position nodes to combine
    dims: string
          dimensions of nodes in node_list

    Returns:
    ----------------
    return: Element
            combined positions node
    """

    return join_references_from_components(node_list, original_nodes_map,
                                           "", "", "+", dims)


def create_position_geometry(node_list, dims):
    """
    Create a 2/3D Geometry XDMF node

    Parameters:
    ----------------
    node_list: list of Elements
               list of positions to join to a 2/3D geometry
    Returns:
    ----------------
    return: Element
            new Geometry XDMF node
    """

    geom_node = doc.createElement("Geometry")

    if len(node_list) == 2:
        geom_node.setAttribute("Type", "XY")
    else:
        geom_node.setAttribute("Type", "XYZ")

    combined_positions = join_from_components(node_list, "JOIN(", ")", ",",
                                              dims)

    geom_node.appendChild(combined_positions)
    return geom_node


def merge_grid_attributes(base_node):
    """
    Merge child attribute nodes of grid-type base_node as
    new vector attribute nodes if possible

    Parameters:
    ----------------
    base_node: Element
               base node (parent) for which children attributes shall be
               merged
    """

    vectors_map = dict()
    # sort all child attribute nodes of base_node into a map
    # according to their base name part
    for attr in base_node.getElementsByTagName("Attribute"):
        basename = get_vector_basename(attr.getAttribute("Name"))
        if basename is None:
            continue

        if basename not in vectors_map:
            vectors_map[basename] = [attr]
        else:
            vector_list = vectors_map.get(basename)
            vector_list.append(attr)

    # iterate over all map entries (basename, list of components/nodes)
    for (key, value_list) in vectors_map.items():
        # print("replacing nodes for basename {} with a {}-element " +
        #       vector".format(key, len(value_list)))
        vector_node = create_vector_reference_attribute(key, value_list)

        # uncomment to remove old component nodes from the xml tree
        # for old_attr in value_list:
        #     base_node.removeChild(old_attr)

        base_node.appendChild(vector_node)


def merge_poly_attributes(base_node):
    """
    Merge child attribute nodes of poly-type base_node as
    new vector attribute nodes if possible, combine geometry attributes

    Parameters:
    ----------------
    base_node: Element
               base node (parent) for which children attributes shall be
               merged
    """

    vectors_map = dict()
    # sort all child attribute nodes of base_node into a map
    # according to their base group part and further to their base name part
    # this creates a map (basegroup name) of maps (non_vector_name) of lists
    # (attribute nodes)
    for attr in base_node.getElementsByTagName("Attribute"):
        attr_name = attr.getAttribute("Name")
        non_vector_name = get_vector_basename(attr_name)
        if non_vector_name is None:
            non_vector_name = attr_name

        basegroup = get_basegroup(non_vector_name)
        if basegroup is None:
            continue

        if basegroup not in vectors_map:
            group_map = dict()
            group_map[non_vector_name] = [attr]
            vectors_map[basegroup] = group_map
        else:
            group_map = vectors_map.get(basegroup)
            if non_vector_name in group_map:
                group_map[non_vector_name].append(attr)
            else:
                group_map[non_vector_name] = [attr]

    # iterate over base group
    for (groupName, groupMap) in vectors_map.items():
        pos_vector_list = None
        gcellidx_vector_list = None
        number_of_elements = 0

        for (vectorName, vectorAttrs) in groupMap.items():
            if vectorName.endswith("/{}".format(NAME_POSITION)):
                pos_vector_list = vectorAttrs
                for i in pos_vector_list:
                    for child in i.childNodes:
                        if child.nodeName == "DataItem":
                            number_of_elements = \
                                child.getAttribute("Dimensions")
            else:
                if vectorName.endswith("/{}".format(NAME_GLOBALCELLIDX)):
                    gcellidx_vector_list = vectorAttrs
                else:
                    if len(vectorAttrs) > 1:
                        # print("replacing nodes for basename {} with a " +
                        #       "{}-element vector".format(
                        #       vectorName, len(vectorAttrs)))
                        vector_node = create_vector_reference_attribute(
                            vectorName, vectorAttrs)

                        # uncomment to remove old component nodes from the
                        # xml tree
                        # for attr in vectorAttrs:
                        #     base_node.removeChild(attr)

                        base_node.appendChild(vector_node)

        # now check that we have NAME_GLOBALCELLIDX and NAME_POSITION and
        # they match
        if gcellidx_vector_list is None:
            print("Error: Did not find attributes '{}' in group '{}'".format(
                  NAME_GLOBALCELLIDX, groupName))
            return

        if pos_vector_list is None:
            print("Error: Did not find attributes '{}' in group '{}'".format(
                  NAME_POSITION, groupName))
            return

        if len(gcellidx_vector_list) < 2 or len(gcellidx_vector_list) > 3:
            print(("Error: Attributes for '{}' in group '{}' are not a 2/3 "
                   "component vector").format(NAME_GLOBALCELLIDX, groupName))
            return

        if len(gcellidx_vector_list) != len(pos_vector_list):
            print(("Error: Vectors for '{}' and '{}' in group '{}' do not "
                   "match").format(NAME_GLOBALCELLIDX, NAME_POSITION,
                                   groupName))
            return

        combined_pos_nodes = list()
        for i in range(len(pos_vector_list)):
            pos_data_item = None
            gcell_data_item = None
            original_nodes_map = dict()

            for v_data in gcellidx_vector_list[i].childNodes:
                if v_data.nodeName == "DataItem":
                    gcell_data_item = v_data.cloneNode(True)
                    original_nodes_map[gcell_data_item] = v_data.parentNode
                    break

            for p_data in pos_vector_list[i].childNodes:
                if p_data.nodeName == "DataItem":
                    pos_data_item = p_data.cloneNode(True)
                    original_nodes_map[pos_data_item] = p_data.parentNode
                    break

            combined_node = combine_positions(
                [gcell_data_item, pos_data_item],
                original_nodes_map, number_of_elements)
            combined_pos_nodes.append(combined_node)

        geom_node = create_position_geometry(combined_pos_nodes,
                                             number_of_elements)
        base_node.appendChild(geom_node)

        # uncomment to remove old nodes
        # for (vectorName, vectorAttrs) in groupMap.items():
        #     if vectorName.endswith("/{}".format(NAME_GLOBALCELLIDX)) or \
        #        vectorName.endswith("/{}".format(NAME_POSITION)):
        #         for node in vectorAttrs:
        #             base_node.removeChild(node)


def transform_xdmf_xml(root):
    """
    Transform XDMF XML tree starting at node root

    Parameters:
    ----------------
    root: Element
          XML root element
    """

    for grid_node in root.getElementsByTagName("Grid"):
        if grid_node.getAttribute("GridType") == "Uniform":
            if grid_node.getAttribute("Name").startswith("Grid_"):
                merge_grid_attributes(grid_node)

            if grid_node.getAttribute("Name").startswith("Poly_"):
                merge_poly_attributes(grid_node)


# program functions

def get_args_parser():
    """
    Return the argument parser for this script

    Returns:
    ----------------
    return: ArgumentParser
            command line args parser
    """

    parser = argparse.ArgumentParser(description="Create a PIConGPU XDMF " +
                                     "meta description file from a " +
                                     "libSplash HDF5 file.")

    parser.add_argument("splashfile", metavar="<filename>",
                        help="libSplash HDF5 file with domain information")

    parser.add_argument("-o", metavar="<filename>", help="Name of output " +
                        "XDMF file (default: append '.xmf')")

    parser.add_argument("-t", "--time", help="Aggregate information over a " +
                        "time-series of libSplash data", action="store_true")

    parser.add_argument("--fullpath",
                        help="Use absolute paths for HDF5 files",
                        action="store_true")

    parser.add_argument("--no_splitgrid",
                        help="Avoid the XML-tree to be split in grid and " +
                             "poly grids for seperate output files",
                        action="store_true")

    return parser


def main():
    """
    Main
    """
    global time_series

    # get arguments from command line
    args_parser = get_args_parser()
    args = args_parser.parse_args()

    # apply arguments
    splashFilename = args.splashfile
    time_series = args.time

    # create the list of requested splash files
    splash_files = list()
    if time_series:
        splashFilename = splash2xdmf.get_common_filename(splashFilename)
        for s_filename in glob.glob("{}_*.h5".format(splashFilename)):
            splash_files.append(s_filename)
    else:
        splash_files.append(splashFilename)
        tmp = splashFilename.rfind(".h5")
        splashFilename = splashFilename[:tmp]

    output_filename = "{}.xmf".format(splashFilename)

    if args.o:
        if args.o.endswith(".xmf"):
            output_filename = args.o
        else:
            print("The script was stopped, because your output filename " +
                  "doesn't have\nan ending paraview can work with. " +
                  "Please use the ending '.xmf'!")
            sys.exit()

    if args.no_splitgrid:
        # create the basic xml structure using splash2xdmf
        xdmf_root = splash2xdmf.create_xdmf_xml(splash_files, args)
        # transform this xml using our pic semantic knowledge
        transform_xdmf_xml(xdmf_root)
        # create a xml file from the transformed structure
        doc.appendChild(xdmf_root)
        # write data to output file
        splash2xdmf.write_xml_to_file(output_filename, doc)
    else:
        # create the basic xml structure for grid and poly using splash2xdmf
        grid_xdmf_root, poly_xdmf_root = splash2xdmf.create_xdmf_xml(
            splash_files, args)
        # transform these xml using our pic semantic knowledge
        transform_xdmf_xml(grid_xdmf_root)
        transform_xdmf_xml(poly_xdmf_root)
        # create the xml files from the transformed structures
        grid_doc.appendChild(grid_xdmf_root)
        poly_doc.appendChild(poly_xdmf_root)
        # create list of two output filenames with _grid and _poly extension
        output_filename_list = \
            splash2xdmf.handle_user_filename(output_filename)
        # use output filename list to write data to the relating output file
        for output_file in output_filename_list:
            if output_file.endswith("_grid.xmf"):
                splash2xdmf.write_xml_to_file(output_file, grid_doc)
            if output_file.endswith("_poly.xmf"):
                splash2xdmf.write_xml_to_file(output_file, poly_doc)


if __name__ == "__main__":
    main()<|MERGE_RESOLUTION|>--- conflicted
+++ resolved
@@ -37,10 +37,7 @@
 # PIC-specific names
 NAME_GLOBALCELLIDX = "positionOffset"
 NAME_POSITION = "position"
-<<<<<<< HEAD
-=======
-
->>>>>>> 3a6edcf2
+
 
 def get_vector_basename(vector_name):
     """
